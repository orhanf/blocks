--- conflicted
+++ resolved
@@ -260,59 +260,40 @@
 
 @add_metaclass(ABCMeta)
 class AbstractEmitter(Brick):
-<<<<<<< HEAD
-    """
-    The interface for the emitter component of a readout.
-    For details see `BaseSequenceGenerator`
-    """
-    __metaclass__ = ABCMeta
-
-=======
     """The interface for the emitter component of a readout."""
->>>>>>> 28ffa459
     @abstractmethod
     def emit(self, readouts):
-        """
-        Computes next outputs
-
-        :param readouts: current readouts
-        :return: next readouts
+        """Computes next outputs
+
+        Parameters
+        ----------
+        readouts : current readouts
         """
         pass
 
     @abstractmethod
     def emit_probs(self, readouts):
+        """Computes next probabilities
+
+        Parameters
+        ----------
+        readouts : readouts
         """
-        Computes next probabilities
-
-        :param readouts: readouts
-        :return: next probabilities
-        """
-
         pass
 
     @abstractmethod
     def cost(self, readouts, outputs):
-        """
-        Computes next costs
-
-        :param readouts: current readouts
-        :param outputs: previous outputs
-        :return: next costs
+        """Computes next costs
+
+        Parameters
+        ----------
+        readouts : current readouts
+        outputs : previous outputs
         """
         pass
 
     @abstractmethod
     def initial_outputs(self, batch_size, *args, **kwargs):
-        """
-        Computes initial outputs
-        :param batch_size: int, size of batch
-        :return: initial outputs
-
-        Note
-        ----
-            All additional arguments are expected as keyword arguments
-        """
         pass
 
 
@@ -396,10 +377,6 @@
         return self.emitter.emit(readouts)
 
     @application
-    def emit_probs(self, readouts):
-        return self.emitter.emit_probs(readouts)
-
-    @application
     def cost(self, readouts, outputs):
         return self.emitter.cost(readouts, outputs)
 
@@ -461,8 +438,6 @@
             return projections[0]
         return sum(projections[1:], projections[0])
 
-    # add  property input
-
 
 class TrivialEmitter(AbstractEmitter):
     """An emitter for the trivial case when readouts are outputs.
@@ -502,13 +477,8 @@
     Interprets readout elements as energies corresponding to their indices.
 
     """
-<<<<<<< HEAD
-
     @application
     def emit_probs(self, readouts):
-=======
-    def _probs(self, readouts):
->>>>>>> 28ffa459
         shape = readouts.shape
         return tensor.nnet.softmax(readouts.reshape(
             (tensor.prod(shape[:-1]), shape[-1]))).reshape(shape)
