--- conflicted
+++ resolved
@@ -221,11 +221,7 @@
             as `energies`.
 
         """
-<<<<<<< HEAD
-        # stabilize softmax first
-=======
         # Stabilize energies first and then exponentiate
->>>>>>> 39184e2c
         energies = energies - energies.max(axis=0)
         unnormalized_weights = tensor.exp(energies)
         if attended_mask:
