--- conflicted
+++ resolved
@@ -786,19 +786,11 @@
     def __init__(self, scaler=1):
         self.scaler = scaler
 
-<<<<<<< HEAD
-    def compute_step(self, param, previous_step):
-        not_finite = (tensor.isnan(previous_step).sum() +
-                      tensor.isinf(previous_step).sum())
-        step = tensor.switch(
-            not_finite > 0, (1 - self.scaler) * param, previous_step)
-=======
     def compute_step(self, parameter, previous_step):
         not_finite = (tensor.isnan(previous_step).sum() +
                       tensor.isinf(previous_step).sum())
         step = tensor.switch(
             not_finite > 0, (1 - self.scaler) * parameter, previous_step)
->>>>>>> 39184e2c
         return step, []
 
 
