--- conflicted
+++ resolved
@@ -730,11 +730,7 @@
 
     """
     def __init__(self, learning_rate=0.002,
-<<<<<<< HEAD
-                 beta1=0.9, beta2=0.999, epsilon=1e-8,
-=======
                  beta1=0.1, beta2=0.001, epsilon=1e-8,
->>>>>>> 39184e2c
                  decay_factor=(1 - 1e-8)):
         self.learning_rate = learning_rate
         self.beta1 = beta1
@@ -793,19 +789,11 @@
     def __init__(self, scaler=1):
         self.scaler = scaler
 
-<<<<<<< HEAD
-    def compute_step(self, param, previous_step):
-        not_finite = (tensor.isnan(previous_step).sum() +
-                      tensor.isinf(previous_step).sum())
-        step = tensor.switch(
-            not_finite > 0, (1 - self.scaler) * param, previous_step)
-=======
     def compute_step(self, parameter, previous_step):
         not_finite = (tensor.isnan(previous_step).sum() +
                       tensor.isinf(previous_step).sum())
         step = tensor.switch(
             not_finite > 0, (1 - self.scaler) * parameter, previous_step)
->>>>>>> 39184e2c
         return step, []
 
 
@@ -834,11 +822,10 @@
     def compute_steps(self, previous_steps):
         filtered_previous_steps = dict_subset(previous_steps, self.variables)
         steps, updates = self.step_rule.compute_steps(filtered_previous_steps)
-<<<<<<< HEAD
-        actual = OrderedDict((param, steps[param])
-                             if param in steps
-                             else (param, previous_steps[param])
-                             for param in previous_steps)
+        actual = OrderedDict((parameter, steps[parameter])
+                             if parameter in steps
+                             else (parameter, previous_steps[parameter])
+                             for parameter in previous_steps)
         return actual, updates
 
 
@@ -906,7 +893,7 @@
         self.upper_bound_tau = 1e7
         self.lower_bound_tau = 1.5
 
-    def compute_step(self, param, previous_step):
+    def compute_step(self, parameter, previous_step):
 
         grad = previous_step
 
@@ -931,69 +918,69 @@
             notfinite = tensor.or_(tensor.isnan(gnorm), tensor.isinf(gnorm))
             tmpg = tensor.switch(
                 gnorm > self.grad_clip, grad * self.grad_clip / gnorm, grad)
-            grad = tensor.switch(notfinite, 0.1 * param, tmpg)
+            grad = tensor.switch(notfinite, 0.1 * parameter, tmpg)
 
         fix_decay = self.slow_decay**(step + 1)
 
-        grad.name = "grad_%s" % param.name
+        grad.name = "grad_%s" % parameter.name
         mean_grad = shared_floatx(
-            param.get_value() * 0. + eps, name="mean_grad_%s" % param.name)
-
-        gnorm_sqr = shared_floatx(0.0 + eps, name="gnorm_%s" % param.name)
-
-        prod_taus = shared_floatx((numpy.ones_like(param.get_value()) - 2*eps),
-                                  name="prod_taus_x_t_" + param.name)
+            parameter.get_value() * 0. + eps, name="mean_grad_%s" % parameter.name)
+
+        gnorm_sqr = shared_floatx(0.0 + eps, name="gnorm_%s" % parameter.name)
+
+        prod_taus = shared_floatx((numpy.ones_like(parameter.get_value()) - 2*eps),
+                                  name="prod_taus_x_t_" + parameter.name)
 
         slow_constant = 2.1
 
         if self.use_adagrad:
             # sum_square_grad := \sum_i g_i^2
             sum_square_grad = shared_floatx(
-                param.get_value(borrow=True) * 0.,
-                name="sum_square_grad_%s" % param.name)
+                parameter.get_value(borrow=True) * 0.,
+                name="sum_square_grad_%s" % parameter.name)
 
         """
            Initialization of accumulators
         """
         taus_x_t = shared_floatx(
-            (numpy.ones_like(param.get_value()) + eps) * slow_constant,
-            name="taus_x_t_" + param.name)
+            (numpy.ones_like(parameter.get_value()) + eps) * slow_constant,
+            name="taus_x_t_" + parameter.name)
         self.taus_x_t = taus_x_t
 
         # Variance reduction parameters
         # Numerator of the gamma:
         gamma_nume_sqr = shared_floatx(
-            numpy.zeros_like(param.get_value()) + eps,
-            name="gamma_nume_sqr_" + param.name)
+            numpy.zeros_like(parameter.get_value()) + eps,
+            name="gamma_nume_sqr_" + parameter.name)
 
         # Denominator of the gamma:
         gamma_deno_sqr = shared_floatx(
-            numpy.zeros_like(param.get_value()) + eps,
-            name="gamma_deno_sqr_" + param.name)
+            numpy.zeros_like(parameter.get_value()) + eps,
+            name="gamma_deno_sqr_" + parameter.name)
 
         # For the covariance parameter := E[\gamma \alpha]_{t-1}
-        cov_num_t = shared_floatx(numpy.zeros_like(param.get_value()) + eps,
-                                  name="cov_num_t_" + param.name)
+        cov_num_t = shared_floatx(numpy.zeros_like(parameter.get_value()) + eps,
+                                  name="cov_num_t_" + parameter.name)
 
         # mean_squared_grad := E[g^2]_{t-1}
         mean_square_grad = shared_floatx(
-            numpy.zeros_like(param.get_value()) + eps,
-            name="msg_" + param.name)
+            numpy.zeros_like(parameter.get_value()) + eps,
+            name="msg_" + parameter.name)
 
         # mean_square_dx := E[(\Delta x)^2]_{t-1}
         mean_square_dx = shared_floatx(
-            param.get_value() * 0 + eps, name="msd_" + param.name)
+            parameter.get_value() * 0 + eps, name="msd_" + parameter.name)
 
         if self.use_corrected_grad:
-            old_grad = shared_floatx(param.get_value() * 0. + eps)
+            old_grad = shared_floatx(parameter.get_value() * 0. + eps)
 
         # The uncorrected gradient of previous of the previous update:
-        old_plain_grad = shared_floatx(param.get_value() * 0. + eps)
-        mean_curvature = shared_floatx(param.get_value() * 0. + eps)
-        mean_curvature_sqr = shared_floatx(param.get_value() * 0. + eps)
+        old_plain_grad = shared_floatx(parameter.get_value() * 0. + eps)
+        mean_curvature = shared_floatx(parameter.get_value() * 0. + eps)
+        mean_curvature_sqr = shared_floatx(parameter.get_value() * 0. + eps)
 
         # Initialize the E[\Delta]_{t-1}
-        mean_dx = shared_floatx(param.get_value() * 0.)
+        mean_dx = shared_floatx(parameter.get_value() * 0.)
 
         # Block-wise normalize the gradient:
         norm_grad = grad
@@ -1021,7 +1008,7 @@
             mean_square_grad * (1 - 1 / taus_x_t) +
             tensor.sqr(norm_grad) / (taus_x_t)
         )
-        new_mean_squared_grad.name = "msg_" + param.name
+        new_mean_squared_grad.name = "msg_" + parameter.name
 
         # E[g_i]_t
         new_mean_grad = (
@@ -1029,7 +1016,7 @@
             norm_grad / taus_x_t
         )
 
-        new_mean_grad.name = "nmg_" + param.name
+        new_mean_grad.name = "nmg_" + parameter.name
         mg = new_mean_grad / (1 - new_prod_taus)
         mgsq = new_mean_squared_grad / (1 - new_prod_taus)
 
@@ -1043,18 +1030,18 @@
             gamma_nume_sqr * (1 - 1 / taus_x_t) +
             tensor.sqr((norm_grad - old_grad) * (old_grad - mg)) / taus_x_t
         )
-        new_gamma_nume_sqr.name = "ngammasqr_num_" + param.name
+        new_gamma_nume_sqr.name = "ngammasqr_num_" + parameter.name
 
         new_gamma_deno_sqr = (
             gamma_deno_sqr * (1 - 1 / taus_x_t) +
             tensor.sqr((mg - norm_grad) * (old_grad - mg)) / taus_x_t
         )
-        new_gamma_deno_sqr.name = "ngammasqr_den_" + param.name
+        new_gamma_deno_sqr.name = "ngammasqr_den_" + parameter.name
 
         gamma = tensor.sqrt(gamma_nume_sqr) / \
             (tensor.sqrt(gamma_deno_sqr + eps) + self.gamma_reg)
 
-        gamma.name = "gamma_" + param.name
+        gamma.name = "gamma_" + parameter.name
 
         momentum_step = gamma * mg
         corrected_grad_cand = (norm_grad + momentum_step) / (1 + gamma)
@@ -1085,7 +1072,7 @@
             mean_curvature * (1 - 1 / taus_x_t) +
             (cur_curvature / taus_x_t)
         )
-        new_curvature_ave.name = "ncurve_ave_" + param.name
+        new_curvature_ave.name = "ncurve_ave_" + parameter.name
 
         # Average average curvature
         nc_ave = new_curvature_ave / (1 - new_prod_taus)
@@ -1094,7 +1081,7 @@
             mean_curvature_sqr * (1 - 1 / taus_x_t) +
             (cur_curvature_sqr / taus_x_t)
         )
-        new_curvature_sqr_ave.name = "ncurve_sqr_ave_" + param.name
+        new_curvature_sqr_ave.name = "ncurve_sqr_ave_" + parameter.name
 
         # Unbiased average squared curvature
         nc_sq_ave = new_curvature_sqr_ave / (1 - new_prod_taus)
@@ -1108,7 +1095,7 @@
         delta_x_t = -scaled_lr * (
             rms_dx_tm1 / rms_curve_t -
             (cov_num_t / (new_curvature_sqr_ave + epsilon)))
-        delta_x_t.name = "delta_x_t_" + param.name
+        delta_x_t.name = "delta_x_t_" + parameter.name
 
         # This part seems to be necessary for only RNNs
         # For feedforward networks this does not seem to be important.
@@ -1191,11 +1178,4 @@
         if self.use_corrected_grad:
             updates.append((old_grad, corrected_grad))
 
-        return update_step, updates
-=======
-        actual = OrderedDict((parameter, steps[parameter])
-                             if parameter in steps
-                             else (parameter, previous_steps[parameter])
-                             for parameter in previous_steps)
-        return actual, updates
->>>>>>> 39184e2c
+        return update_step, updates