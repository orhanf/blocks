--- conflicted
+++ resolved
@@ -10,8 +10,6 @@
 
 from blocks.filter import VariableFilter
 from blocks.graph import ComputationGraph
-
-floatX = config.floatX
 
 floatX = config.floatX
 
@@ -202,26 +200,6 @@
         indexes = numpy.unravel_index(args, probs.shape)
         return indexes, probs[indexes]
 
-<<<<<<< HEAD
-    @classmethod
-    def _tile(cls, val, times):
-        if val.ndim == 2:
-            return np.tile(val, (1, times))
-        else:
-            return np.tile(val, (1, times, 1))
-
-    @classmethod
-    def _rearrange(cls, outputs, indexes):
-        n_chunks = indexes.shape[0]
-        beam_size = indexes.shape[1]
-        new_outputs = outputs.reshape((-1, n_chunks * beam_size))
-        new_outputs = new_outputs[:, indexes.flatten()]
-        new_outputs = new_outputs.reshape(outputs.shape)
-        return new_outputs.copy()
-
-    def search(self, eol_symbol=-1, max_length=512, **kwargs):
-        """Performs greedy search
-=======
     def _rearrange(self, outputs, indexes):
         new_outputs = self.merge_chunks(outputs)
         new_outputs = new_outputs[:, indexes.flatten()]
@@ -230,7 +208,6 @@
 
     def merge_chunks(self, array):
         """Merges chunks
->>>>>>> 77b9ee43
 
         Parameters
         ----------
@@ -307,47 +284,6 @@
 
         """
         super(BeamSearch, self).search(**kwargs)
-<<<<<<< HEAD
-        context_vals = {name: val for name, val in kwargs.iteritems() if name
-                        in self.context_names}
-
-        n_chunks = list(context_vals.values())[0].shape[1] # input batch size
-        real_batch_size = n_chunks * self.beam_size
-
-        aux_inputs = {name: self._tile(val, self.beam_size) for name, val
-                      in context_vals.iteritems()}
-
-        current_outputs = np.zeros((0, n_chunks, self.beam_size),
-                                   dtype='int64')
-        curr_out_mask = np.ones((0, n_chunks, self.beam_size), dtype=floatX)
-
-        #outputs_dim = self.generator.get_dim('outputs')
-        #current_outputs = np.array(outputs_dim)
-        for i in xrange(max_length):
-            # Compute probabilities
-            next_glimpses = self.next_glimpse_computer(input_vals.values())
-            next_readouts = self.next_readouts_computer(inputs.values())
-
-            next_outputs = self.next_outputs_computer(inputs.values() +
-                                                      next_readouts.values() +
-                                                      [next_glimpses])
-            next_states = [computer(inputs.values() +
-                                    next_readouts.values() +
-                                    [next_glimpses])
-                           for computer in self.next_states_computers]
-            next_costs = self.next_costs_computer(inputs.values() +
-                                                  next_readouts.values() +
-                                                  [next_glimpses])
-            probs_val = self.next_probs_computer(next_readouts)
-
-            # Choose top beam_size
-            prob_batches = probs_val.reshape((n_chunks, self.beam_size, -1))
-            # Top probs
-            indexes, top_probs = zip(*[self._top_probs(batch, self.beam_size,
-                                                       unique=i == 0)
-                                       for batch in prob_batches])
-            indexes = np.array(indexes)  # chunk, 2, beam
-=======
         # Inputs repeated beam_size times
         aux_inputs = OrderedDict(
             [(name,
@@ -370,7 +306,6 @@
                                                        unique=i == 0)
                                        for j in range(self.batch_size)])
             indexes = numpy.array(indexes)  # chunk, 2, beam
->>>>>>> 77b9ee43
             # current_outputs.
             # here we suppose, that we have 2d outputs
             outputs = indexes[:, 1, :].copy()
@@ -379,29 +314,6 @@
             rearrange_ind = indexes[:, 0, :]
             current_outputs = self._rearrange(current_outputs, rearrange_ind)
             curr_out_mask = self._rearrange(curr_out_mask, rearrange_ind)
-<<<<<<< HEAD
-            hidden_states = [self._rearrange(s, rearrange_ind) for s in
-                             hidden_states]
-            probs_val = self._rearrange(probs_val, rearrange_ind)
-
-            # construct next output
-            #next_outputs = np.array(outputs).flatten()[None, :]
-            outputs = outputs.reshape((1, n_chunks, self.beam_size))
-            current_outputs = np.append(current_outputs,
-                                        outputs.copy(), axis=0)
-            # check if we meet eol
-            next_out_mask = np.ones((1, n_chunks, self.beam_size),
-                                    dtype=floatX)
-
-            # Stop computing branch which met eol
-            #if curr_out_mask.shape[0] >= 1:
-            #    next_out_mask[0, :, :] = np.logical_and((outputs[0, :, :] != eol_symbol), curr_out_mask[-1, :, :] == 1)
-            #else:
-            next_out_mask[0, :, :] = (outputs[0, :, :] != eol_symbol)
-            curr_out_mask = np.append(curr_out_mask, next_out_mask.copy(), axis=0)
-
-            if np.all(current_outputs[-1, :, 0] == eol_symbol):
-=======
             for name in cur_values:
                 cur_values[name] = self._rearrange(cur_values[name],
                                                    rearrange_ind)
@@ -422,15 +334,10 @@
                                          axis=0)
 
             if numpy.all(current_outputs[-1, :, 0] == eol_symbol):
->>>>>>> 77b9ee43
                 break
 
         # Select only best
         current_outputs = current_outputs[:, :, 0]
         curr_out_mask = curr_out_mask[:, :, 0]
 
-<<<<<<< HEAD
-        return current_outputs, curr_out_mask
-=======
-        return current_outputs, curr_out_mask
->>>>>>> 77b9ee43
+        return current_outputs, curr_out_mask